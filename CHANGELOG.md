# Changelog
All notable changes to this project will be documented in this file.

The format is based on [Keep a Changelog](http://keepachangelog.com/en/1.0.0/)
and this project adheres to [Semantic Versioning](http://semver.org/spec/v2.0.0.html).

<<<<<<< HEAD
## [Unreleased]
### Changed
- Using [client-go](https://github.com/kubernetes/client-go) as Kubernetes client.
- Significantly reduced the amount of Info logging by converting to to Debug
=======
## [1.2.0] - 2017-09-24
### Added
- Gzip support.
- `Update` method to `Store` interface.
- Additional Opentracing span to capture target request.
- _Average Target Response Time_ Grafana panel.
### Changed
- Fixed [#61](https://github.com/northwesternmutual/kanali/issues/61)
- Fixed [#57](https://github.com/northwesternmutual/kanali/issues/57).
- Using versioned API key plugin in distributed `Dockefile` and examples.
- Refactored configuration items.
- Using `TOML` as configuration format in distribution and examples.
- Improved test coverage.
### Removed
- `controller.Controller` from `Plugin` interface method parameters

## [1.1.4] - 2017-08-31
### Added
- Store interface implementation for mock responses.
- Slack integration for TravisCI and Coveralls.
### Changed
- Improved test coverage.
### Removed
- `Contains` method from `Store` interface.

## [1.1.3] - 2017-08-26
### Added
- *Go Report* GitHub badge
- [License](./LICENSE) file
### Changed
- If connection to the k8s apiserver is lost, it will be reattempted after 5 seconds.
- When TPRs are created, the server will not start until it is confirmed that they are created.
- Kanali process will not terminate if a connection to Jaeger cannot be made.
- Response will not wait for metrics to be written to InfluxDB before completing.
### Removed
- Deprecated `status-port` flag. The status server has been removed.
- Deprecated `enable-tracing` flag. Like InfluxDB, a best effort at a connection will be made.
>>>>>>> d9acf8f0

## [1.1.2] - 2017-08-18
### Changed
- If InfluxDB database doesn't exist when writing, it will be created.
- Raw URL path will be used as the primary path when proxying to upstream services.
- Cleaning up logging.

## [1.1.1] - 2017-08-15
### Changed
- `TrafficFactory` now implements the `Store` interface.

## [1.1.0] - 2017-08-15
### Changed
- Extracted request metrics out of context resulting in an updated `Plugin` interface.
- Enhanced Grafana dashboard.
- Updated docs to reflect change to `Plugin` interface.

## [1.0.3] - 2017-08-11
### Changed
- Fixed issue that used wrong map key for total time metric
- Fixed issue that reported api key tag to wrong span

## [1.0.2] - 2017-08-11
### Added
- Improved test coverage.
### Changed
- Fixed issue where Docker images were not pushed for tag builds.
- Fixed issue that always reported 0 for total request time
- Fixed issue that did not report span if plugin return an error

## [1.0.1] - 2017-08-10
### Added
- Improved test coverage.
### Changed
- Upgraded Go version to `1.8.3`
- Resolved bug that did not handle potential panics from plugins.
- Fixed typos in README.
- Updated Postman collection.
- Using read/write mutex to Metrics map. Before this change, it was not safe for concurrent use.
- Resolved bug that resulted in requested HTTP header values to not be properly omitted when being reported to Influxdb.
- Travis will now retry the goveralls step if not successful the first time.
- Docker images will now only be built and pushed on pushes to the master branch. This resolves an issue where images were being built and pushed on pull requests where the master branch was the target.

## [1.0.0] - 2017-07-31
### Added
- Initial Project Commit.<|MERGE_RESOLUTION|>--- conflicted
+++ resolved
@@ -4,12 +4,12 @@
 The format is based on [Keep a Changelog](http://keepachangelog.com/en/1.0.0/)
 and this project adheres to [Semantic Versioning](http://semver.org/spec/v2.0.0.html).
 
-<<<<<<< HEAD
 ## [Unreleased]
+### Added
+- Adding `ClusterRole` in `scripts/install.sh` so that install works with latest Minikube releases.
 ### Changed
-- Using [client-go](https://github.com/kubernetes/client-go) as Kubernetes client.
-- Significantly reduced the amount of Info logging by converting to to Debug
-=======
+- Improved test coverage.
+
 ## [1.2.0] - 2017-09-24
 ### Added
 - Gzip support.
@@ -47,7 +47,6 @@
 ### Removed
 - Deprecated `status-port` flag. The status server has been removed.
 - Deprecated `enable-tracing` flag. Like InfluxDB, a best effort at a connection will be made.
->>>>>>> d9acf8f0
 
 ## [1.1.2] - 2017-08-18
 ### Changed
