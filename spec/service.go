--- conflicted
+++ resolved
@@ -98,15 +98,11 @@
 	if !ok {
 		return errors.New("grrr - you're only allowed add services to the services store.... duh")
 	}
-<<<<<<< HEAD
-	logrus.Debugf("adding service object %s", service.Name)
-=======
 	return s.set(service)
 }
 
 func (s *ServiceFactory) set(service Service) error {
 	logrus.Infof("Adding new Service named %s", service.Name)
->>>>>>> d9acf8f0
 	if s.serviceMap[service.Namespace] == nil {
 		s.serviceMap[service.Namespace] = []Service{service}
 		return nil
