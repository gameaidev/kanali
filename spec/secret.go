--- conflicted
+++ resolved
@@ -72,15 +72,11 @@
 	if !ok {
 		return errors.New("grrr - you're only allowed add secrets to the secrets store.... duh")
 	}
-<<<<<<< HEAD
-	logrus.Debugf("adding secret object %s", secret.ObjectMeta.Name)
-=======
 	return s.set(secret)
 }
 
 func (s *SecretFactory) set(secret api.Secret) error {
 	logrus.Infof("Adding new Secret named %s", secret.ObjectMeta.Name)
->>>>>>> d9acf8f0
 	if _, ok := s.secretMap[secret.ObjectMeta.Namespace]; ok {
 		s.secretMap[secret.ObjectMeta.Namespace][secret.ObjectMeta.Name] = secret
 	} else {
