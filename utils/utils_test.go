--- conflicted
+++ resolved
@@ -28,25 +28,6 @@
 )
 
 func TestComputeTargetPath(t *testing.T) {
-<<<<<<< HEAD
-
-	assert := assert.New(t)
-
-	assert.Equal("/", ComputeTargetPath("/foo/bar", "", "/foo/bar"))
-	assert.Equal("/", ComputeTargetPath("/foo/bar", "/", "/foo/bar"))
-	assert.Equal("/foo", ComputeTargetPath("/foo/bar", "/foo", "/foo/bar"))
-	assert.Equal("/foo/bar", ComputeTargetPath("/foo/bar", "/foo", "/foo/bar/bar"))
-	assert.Equal("/bar", ComputeTargetPath("/foo/bar", "", "/foo/bar/bar"))
-	assert.Equal("/accounts", ComputeTargetPath("/api/v1/example-two", "/", "/api/v1/example-two/accounts"))
-	assert.Equal("/accounts", ComputeTargetPath("/api/v1/example-two", "/", "/api/v1/example-two/accounts/"))
-	assert.Equal("/accounts", ComputeTargetPath("/api/v1/example-two", "", "/api/v1/example-two/accounts/"))
-	assert.Equal("/accounts", ComputeTargetPath("/api/v1/example-two/", "/", "/api/v1/example-two/accounts/"))
-	assert.Equal("/accounts", ComputeTargetPath("/api/v1/example-two/", "", "/api/v1/example-two/accounts/"))
-	assert.Equal("/accounts", ComputeTargetPath("/api/v1/example-two/", "", "/api/v1/example-two/accounts"))
-	assert.Equal("/", ComputeTargetPath("/", "", "/"), "path not what expected")
-	assert.Equal("/", ComputeTargetPath("/", "/", "/"), "path not what expected")
-
-=======
 	assert.Equal(t, "/", ComputeTargetPath("/foo/bar", "", "/foo/bar"))
 	assert.Equal(t, "/", ComputeTargetPath("/foo/bar", "/", "/foo/bar"))
 	assert.Equal(t, "/foo", ComputeTargetPath("/foo/bar", "/foo", "/foo/bar"))
@@ -60,7 +41,6 @@
 	assert.Equal(t, "/accounts", ComputeTargetPath("/api/v1/example-two/", "", "/api/v1/example-two/accounts"))
 	assert.Equal(t, "/", ComputeTargetPath("/", "", "/"), "path not what expected")
 	assert.Equal(t, "/", ComputeTargetPath("/", "/", "/"), "path not what expected")
->>>>>>> d9acf8f0
 }
 
 func TestAbsPath(t *testing.T) {
@@ -90,38 +70,11 @@
 		Namespace: "car",
 	}
 
-<<<<<<< HEAD
-	copy := OmitHeaderValues(h, "omitted", "one")
-	assert.Equal(h, http.Header{
-		"One":   []string{"two"},
-		"Three": []string{"four"},
-	}, "original map should not change")
-	assert.Equal(copy, http.Header{
-		"One":   []string{"omitted"},
-		"Three": []string{"four"},
-	}, "map should be equal")
-
-	copy = OmitHeaderValues(h, "omitted", "one", "foo", "bar")
-	assert.Equal(copy, http.Header{
-		"One":   []string{"omitted"},
-		"Three": []string{"four"},
-	}, "map should be equal")
-
-	copy = OmitHeaderValues(h, "omitted")
-	assert.Equal(copy, http.Header{
-		"One":   []string{"two"},
-		"Three": []string{"four"},
-	}, "original map should not change")
-
-	copy = OmitHeaderValues(nil, "omitted")
-	assert.Nil(copy, "map should be equal")
-=======
 	assert.True(t, CompareObjectMeta(c1, c1))
 	assert.False(t, CompareObjectMeta(c1, c2))
 	assert.False(t, CompareObjectMeta(c1, c3))
 	assert.False(t, CompareObjectMeta(c3, c4))
 }
->>>>>>> d9acf8f0
 
 func TestNormalizePath(t *testing.T) {
 	assert.Equal(t, "/foo/bar", NormalizePath("foo////bar"))
