// Copyright (c) 2017 Northwestern Mutual.
//
// Permission is hereby granted, free of charge, to any person obtaining a copy
// of this software and associated documentation files (the "Software"), to deal
// in the Software without restriction, including without limitation the rights
// to use, copy, modify, merge, publish, distribute, sublicense, and/or sell
// copies of the Software, and to permit persons to whom the Software is
// furnished to do so, subject to the following conditions:
//
// The above copyright notice and this permission notice shall be included in
// all copies or substantial portions of the Software.
//
// THE SOFTWARE IS PROVIDED "AS IS", WITHOUT WARRANTY OF ANY KIND, EXPRESS OR
// IMPLIED, INCLUDING BUT NOT LIMITED TO THE WARRANTIES OF MERCHANTABILITY,
// FITNESS FOR A PARTICULAR PURPOSE AND NONINFRINGEMENT. IN NO EVENT SHALL THE
// AUTHORS OR COPYRIGHT HOLDERS BE LIABLE FOR ANY CLAIM, DAMAGES OR OTHER
// LIABILITY, WHETHER IN AN ACTION OF CONTRACT, TORT OR OTHERWISE, ARISING FROM,
// OUT OF OR IN CONNECTION WITH THE SOFTWARE OR THE USE OR OTHER DEALINGS IN
// THE SOFTWARE.

package cmd

import (
<<<<<<< HEAD
	"context"
=======
	"crypto/x509"
	"encoding/pem"
	"io/ioutil"
>>>>>>> d9acf8f0
	"os"
	"strings"

	"github.com/Sirupsen/logrus"
	"github.com/northwesternmutual/kanali/config"
	"github.com/northwesternmutual/kanali/controller"
	"github.com/northwesternmutual/kanali/monitor"
	"github.com/northwesternmutual/kanali/server"
	"github.com/northwesternmutual/kanali/spec"
	"github.com/northwesternmutual/kanali/tracer"
	"github.com/opentracing/opentracing-go"
	"github.com/spf13/cobra"
	"github.com/spf13/viper"
)

func init() {

	if err := config.Flags.AddAll(startCmd); err != nil {
		logrus.Fatalf("could not add flag to command: %s", err.Error())
		os.Exit(1)
	}

	logrus.SetFormatter(&logrus.JSONFormatter{})
	logrus.SetOutput(os.Stdout)

	viper.SetConfigName("config")
	viper.AddConfigPath(".")
	viper.AddConfigPath("$HOME/.kanali")
	viper.AddConfigPath("/etc/kanali/")

	viper.AutomaticEnv()
	viper.SetEnvPrefix("kanali")
	viper.SetEnvKeyReplacer(strings.NewReplacer("-", "_"))

	if err := viper.ReadInConfig(); err != nil {
		logrus.Warn("config file not found, using env variables and/or cli flags")
	}

	RootCmd.AddCommand(startCmd)
}

var startCmd = &cobra.Command{
	Use:   `start`,
	Short: `start Kanali`,
	Long:  `start Kanali`,
	Run: func(cmd *cobra.Command, args []string) {

		// set logging level
<<<<<<< HEAD
		if level, err := logrus.ParseLevel(viper.GetString("log-level")); err != nil {
			logrus.Info("could not parse logging level - defaulting to INFO")
=======
		if level, err := logrus.ParseLevel(viper.GetString(config.FlagProcessLogLevel.GetLong())); err != nil {
>>>>>>> d9acf8f0
			logrus.SetLevel(logrus.InfoLevel)
		} else {
			logrus.SetLevel(level)
		}

		// create new k8s controller
		ctlr, err := controller.New()
		if err != nil {
<<<<<<< HEAD
			logrus.Fatalf("could not create controller %s", err.Error())
			os.Exit(1)
		}

		if err := ctlr.CreateTPRs(); err != nil {
			logrus.Fatalf("could not create TPRs: %s", err.Error())
			os.Exit(1)
		}

		// load decryption key into memory
		if err := utils.LoadDecryptionKey(viper.GetString("decryption-key-file")); err != nil {
			logrus.Fatalf("could not load decryption key: %s", err.Error())
			os.Exit(1)
		}

		ctx, cancelFunc := context.WithCancel(context.Background())
		defer cancelFunc()
		go func() {
			if err := ctlr.Watch(ctx); err != nil {
				logrus.Fatal(err.Error())
				os.Exit(1)
			}
		}()
=======
			logrus.Fatalf("could not create controller: %s", err.Error())
			os.Exit(1)
		}

		// load decryption key into memory
		if err := loadDecryptionKey(viper.GetString(config.FlagPluginsAPIKeyDecriptionKeyFile.GetLong())); err != nil {
			logrus.Fatalf("could not load decryption key: %s", err.Error())
			os.Exit(1)
		}

		// create tprs
		if err := ctlr.CreateTPRs(); err != nil {
			logrus.Fatalf("could not create TPRs: %s", err.Error())
			os.Exit(1)
		}

		go ctlr.Watch()
>>>>>>> d9acf8f0

		// start UDP server
		go func() {
			if err := server.StartUDPServer(); err != nil {
				logrus.Fatal(err.Error())
				os.Exit(1)
			}
		}()

		tracer, closer, err := tracer.Jaeger()
		if err != nil {
			logrus.Warnf("error create Jaeger tracer: %s", err.Error())
		} else {
			opentracing.SetGlobalTracer(tracer)
			defer func() {
				if err := closer.Close(); err != nil {
					logrus.Warnf("error closing Jaeger tracer: %s", err.Error())
				}
			}()
		}

		influxCtlr, err := monitor.NewInfluxdbController()
		if err != nil {
			logrus.Warnf("error connecting to InfluxDB: %s", err.Error())
		} else {
			defer func() {
				if err := influxCtlr.Client.Close(); err != nil {
					logrus.Warnf("error closing the connection to InfluxDB: %s", err.Error())
				}
			}()
		}

		server.Start(influxCtlr)

	},
}

func loadDecryptionKey(location string) error {

	// read in private key
	keyBytes, err := ioutil.ReadFile(location)
	if err != nil {
		return err
	}
	// create a pem block from the private key provided
	block, _ := pem.Decode(keyBytes)
	// parse the pem block into a private key
	privateKey, err := x509.ParsePKCS1PrivateKey(block.Bytes)
	if err != nil {
		return err
	}

	spec.APIKeyDecryptionKey = privateKey

	return nil

}<|MERGE_RESOLUTION|>--- conflicted
+++ resolved
@@ -21,13 +21,9 @@
 package cmd
 
 import (
-<<<<<<< HEAD
-	"context"
-=======
 	"crypto/x509"
 	"encoding/pem"
 	"io/ioutil"
->>>>>>> d9acf8f0
 	"os"
 	"strings"
 
@@ -63,7 +59,7 @@
 	viper.SetEnvKeyReplacer(strings.NewReplacer("-", "_"))
 
 	if err := viper.ReadInConfig(); err != nil {
-		logrus.Warn("config file not found, using env variables and/or cli flags")
+		logrus.Warn("couldn't find any config file, using env variables and/or cli flags")
 	}
 
 	RootCmd.AddCommand(startCmd)
@@ -76,13 +72,9 @@
 	Run: func(cmd *cobra.Command, args []string) {
 
 		// set logging level
-<<<<<<< HEAD
-		if level, err := logrus.ParseLevel(viper.GetString("log-level")); err != nil {
-			logrus.Info("could not parse logging level - defaulting to INFO")
-=======
 		if level, err := logrus.ParseLevel(viper.GetString(config.FlagProcessLogLevel.GetLong())); err != nil {
->>>>>>> d9acf8f0
 			logrus.SetLevel(logrus.InfoLevel)
+			logrus.Info("could not parse logging level")
 		} else {
 			logrus.SetLevel(level)
 		}
@@ -90,31 +82,6 @@
 		// create new k8s controller
 		ctlr, err := controller.New()
 		if err != nil {
-<<<<<<< HEAD
-			logrus.Fatalf("could not create controller %s", err.Error())
-			os.Exit(1)
-		}
-
-		if err := ctlr.CreateTPRs(); err != nil {
-			logrus.Fatalf("could not create TPRs: %s", err.Error())
-			os.Exit(1)
-		}
-
-		// load decryption key into memory
-		if err := utils.LoadDecryptionKey(viper.GetString("decryption-key-file")); err != nil {
-			logrus.Fatalf("could not load decryption key: %s", err.Error())
-			os.Exit(1)
-		}
-
-		ctx, cancelFunc := context.WithCancel(context.Background())
-		defer cancelFunc()
-		go func() {
-			if err := ctlr.Watch(ctx); err != nil {
-				logrus.Fatal(err.Error())
-				os.Exit(1)
-			}
-		}()
-=======
 			logrus.Fatalf("could not create controller: %s", err.Error())
 			os.Exit(1)
 		}
@@ -132,7 +99,6 @@
 		}
 
 		go ctlr.Watch()
->>>>>>> d9acf8f0
 
 		// start UDP server
 		go func() {
